--- conflicted
+++ resolved
@@ -1863,13 +1863,8 @@
 
 
 @dataclass(frozen=True)
-<<<<<<< HEAD
 class ExperimentalCoalescedProcessBatchingOption:
     """A wrapper around the global option `experimental_coalesced_process_batching`.
-=======
-class UseDeprecatedPexBinaryRunSemanticsOption:
-    """A wrapper around the global option `use_deprecated_pex_binary_run_semantics`.
->>>>>>> abcf57c3
 
     Prefer to use this rather than requesting `GlobalOptions` for more precise invalidation.
     """
