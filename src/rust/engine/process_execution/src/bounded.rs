--- conflicted
+++ resolved
@@ -19,13 +19,9 @@
 use tokio::time::sleep;
 use workunit_store::{in_workunit, RunningWorkunit};
 
-<<<<<<< HEAD
 use crate::{
   CoalescedProcessBatch, Context, FallibleProcessResultWithPlatform, Process, ProcessCacheScope,
 };
-=======
-use crate::{Context, FallibleProcessResultWithPlatform, Process, ProcessError};
->>>>>>> ae1c7f4e
 
 lazy_static! {
   // TODO: Runtime formatting is unstable in Rust, so we imitate it.
