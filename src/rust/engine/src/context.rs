--- conflicted
+++ resolved
@@ -249,15 +249,10 @@
         Box::new(local_command_runner)
       };
 
-<<<<<<< HEAD
-    Ok(Box::new(bounded::CommandRunner::new(
-      store.clone(),
-=======
       (runner, exec_strategy_opts.local_parallelism)
     };
 
     Ok(Arc::new(bounded::CommandRunner::new(
->>>>>>> ae1c7f4e
       executor,
       runner,
       parallelism,
@@ -344,55 +339,6 @@
       capabilities_cell_opt,
     )?;
 
-<<<<<<< HEAD
-    // Possibly either add the remote execution runner or the remote cache runner.
-    // `global_options.py` already validates that both are not set at the same time.
-    let maybe_remote_enabled_command_runner: Box<dyn CommandRunner> =
-      if remoting_opts.execution_enable {
-        Box::new(bounded::CommandRunner::new(
-          full_store.clone(),
-          executor,
-          Box::new(remote::CommandRunner::new(
-            // We unwrap because global_options.py will have already validated these are defined.
-            remoting_opts.execution_address.as_ref().unwrap(),
-            remoting_opts.store_address.as_ref().unwrap(),
-            process_execution_metadata.clone(),
-            root_ca_certs.clone(),
-            remoting_opts.execution_headers.clone(),
-            full_store.clone(),
-            // TODO if we ever want to configure the remote platform to be something else we
-            // need to take an option all the way down here and into the remote::CommandRunner struct.
-            Platform::Linux_x86_64,
-            remoting_opts.execution_overall_deadline,
-            Duration::from_millis(100),
-            remoting_opts.execution_rpc_concurrency,
-            remoting_opts.cache_rpc_concurrency,
-            remoting_opts.cache_read_timeout,
-            capabilities_cell_opt,
-          )?),
-          exec_strategy_opts.remote_parallelism,
-        ))
-      } else if remote_caching_used {
-        Box::new(remote_cache::CommandRunner::new(
-          local_command_runner.into(),
-          process_execution_metadata.clone(),
-          executor.clone(),
-          full_store.clone(),
-          remote_store_address.as_ref().unwrap(),
-          root_ca_certs.clone(),
-          remoting_opts.store_headers.clone(),
-          Platform::current()?,
-          exec_strategy_opts.remote_cache_read,
-          exec_strategy_opts.remote_cache_write,
-          remoting_opts.cache_warnings_behavior,
-          remoting_opts.cache_eager_fetch,
-          remoting_opts.cache_rpc_concurrency,
-          remoting_opts.cache_read_timeout,
-        )?)
-      } else {
-        local_command_runner
-      };
-=======
     // TODO: Until we can deprecate letting the flag default, we implicitly disable
     // eager_fetch when remote execution is in use. See the TODO in `global_options.py`.
     let eager_fetch = remoting_opts.cache_eager_fetch && !remoting_opts.execution_enable;
@@ -418,7 +364,6 @@
     } else {
       None
     };
->>>>>>> ae1c7f4e
 
     let maybe_local_cached_runner = if exec_strategy_opts.local_cache {
       Some(Self::make_local_cached_runner(
