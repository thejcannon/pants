--- conflicted
+++ resolved
@@ -10,11 +10,8 @@
     GlobalOptions,
     NamedCachesDirOption,
     ProcessCleanupOption,
-<<<<<<< HEAD
     ExperimentalCoalescedProcessBatchingOption,
-=======
     UseDeprecatedPexBinaryRunSemanticsOption,
->>>>>>> abcf57c3
 )
 from pants.option.options import Options
 from pants.option.options_bootstrapper import OptionsBootstrapper
@@ -73,19 +70,20 @@
 
 
 @rule
-<<<<<<< HEAD
 def extract_experimental_coalesced_process_batch(
     global_options: GlobalOptions,
 ) -> ExperimentalCoalescedProcessBatchingOption:
     return ExperimentalCoalescedProcessBatchingOption(
         global_options.experimental_coalesced_process_batching
-=======
+    )
+
+
+@rule
 def extract_use_deprecated_pex_binary_run_semantics(
     global_options: GlobalOptions,
 ) -> UseDeprecatedPexBinaryRunSemanticsOption:
     return UseDeprecatedPexBinaryRunSemanticsOption(
         global_options.use_deprecated_pex_binary_run_semantics
->>>>>>> abcf57c3
     )
 
 
