# Copyright 2020 Pants project contributors (see CONTRIBUTORS.md).
# Licensed under the Apache License, Version 2.0 (see LICENSE).

from __future__ import annotations

import functools
import itertools
import json
import logging
import os.path
from dataclasses import dataclass
from pathlib import PurePath
from typing import Iterable, Iterator, NamedTuple, Sequence, Type, cast

from pants.base.deprecated import warn_or_error
from pants.base.specs import AncestorGlobSpec, RawSpecsWithoutFileOwners, RecursiveGlobSpec
from pants.build_graph.address import BuildFileAddressRequest, MaybeAddress, ResolveError
from pants.engine.addresses import (
    Address,
    Addresses,
    AddressInput,
    BuildFileAddress,
    UnparsedAddressInputs,
)
from pants.engine.collection import Collection
from pants.engine.environment import ChosenLocalEnvironmentName, EnvironmentName
from pants.engine.fs import EMPTY_SNAPSHOT, GlobMatchErrorBehavior, PathGlobs, Paths, Snapshot
from pants.engine.internals import native_engine
from pants.engine.internals.native_engine import AddressParseException
from pants.engine.internals.parametrize import Parametrize, _TargetParametrization
from pants.engine.internals.parametrize import (  # noqa: F401
    _TargetParametrizations as _TargetParametrizations,
)
from pants.engine.internals.parametrize import (  # noqa: F401
    _TargetParametrizationsRequest as _TargetParametrizationsRequest,
)
from pants.engine.internals.target_adaptor import TargetAdaptor, TargetAdaptorRequest
from pants.engine.rules import Get, MultiGet, collect_rules, rule
from pants.engine.target import (
    AllTargets,
    AllTargetsRequest,
    AllUnexpandedTargets,
    CoarsenedTarget,
    CoarsenedTargets,
    CoarsenedTargetsRequest,
    Dependencies,
    DependenciesRequest,
    ExplicitlyProvidedDependencies,
    Field,
    FieldDefaultFactoryRequest,
    FieldDefaultFactoryResult,
    FieldDefaults,
    FieldSetsPerTarget,
    FieldSetsPerTargetRequest,
    FilteredTargets,
    GeneratedSources,
    GeneratedTargets,
    GenerateSourcesRequest,
    GenerateTargetsRequest,
    HydratedSources,
    HydrateSourcesRequest,
    InferDependenciesRequest,
    InferredDependencies,
    InvalidFieldException,
    MultipleSourcesField,
    OverridesField,
    RegisteredTargetTypes,
    SourcesField,
    SourcesPaths,
    SourcesPathsRequest,
    SpecialCasedDependencies,
    Target,
    TargetFilesGenerator,
    TargetFilesGeneratorSettings,
    TargetFilesGeneratorSettingsRequest,
    TargetGenerator,
    Targets,
    TargetTypesToGenerateTargetsRequests,
    TransitiveTargets,
    TransitiveTargetsRequest,
    UnexpandedTargets,
    UnrecognizedTargetTypeException,
    ValidatedDependencies,
    ValidateDependenciesRequest,
    WrappedTarget,
    WrappedTargetRequest,
    _generate_file_level_targets,
)
from pants.engine.unions import UnionMembership, UnionRule
from pants.option.global_options import GlobalOptions, UnmatchedBuildFileGlobs
from pants.util.docutil import bin_name, doc_url
from pants.util.frozendict import FrozenDict
from pants.util.logging import LogLevel
from pants.util.memo import memoized
from pants.util.ordered_set import FrozenOrderedSet, OrderedSet
from pants.util.strutil import bullet_list, pluralize, softwrap

logger = logging.getLogger(__name__)

# -----------------------------------------------------------------------------------------------
# Address -> Target(s)
# -----------------------------------------------------------------------------------------------


@rule(_masked_types=[EnvironmentName])
async def resolve_unexpanded_targets(addresses: Addresses) -> UnexpandedTargets:
    wrapped_targets = await MultiGet(
        Get(
            WrappedTarget,
            WrappedTargetRequest(
                a,
                # Idiomatic rules should not be manually constructing `Addresses`. Instead, they
                # should use `UnparsedAddressInputs` or `Specs` rules.
                #
                # It is technically more correct for us to require callers of
                # `Addresses -> UnexpandedTargets` to specify a `description_of_origin`. But in
                # practice, this dramatically increases boilerplate, and it should never be
                # necessary.
                #
                # Note that this contrasts with an individual `Address`, which often is unverified
                # because it can come from the rule `AddressInput -> Address`, which only verifies
                # that it has legal syntax and does not check the address exists.
                description_of_origin="<infallible>",
            ),
        )
        for a in addresses
    )
    return UnexpandedTargets(wrapped_target.target for wrapped_target in wrapped_targets)


@rule
def target_types_to_generate_targets_requests(
    union_membership: UnionMembership,
) -> TargetTypesToGenerateTargetsRequests:
    return TargetTypesToGenerateTargetsRequests(
        {
            request_cls.generate_from: request_cls  # type: ignore[misc]
            for request_cls in union_membership.get(GenerateTargetsRequest)
        }
    )


@memoized
def warn_deprecated_target_type(tgt_type: type[Target]) -> None:
    assert tgt_type.deprecated_alias_removal_version is not None
    warn_or_error(
        removal_version=tgt_type.deprecated_alias_removal_version,
        entity=f"the target name {tgt_type.deprecated_alias}",
        hint=(
            f"Instead, use `{tgt_type.alias}`, which behaves the same. Run `{bin_name()} "
            "update-build-files` to automatically fix your BUILD files."
        ),
    )


@memoized
def warn_deprecated_field_type(field_type: type[Field]) -> None:
    assert field_type.deprecated_alias_removal_version is not None
    warn_or_error(
        removal_version=field_type.deprecated_alias_removal_version,
        entity=f"the field name {field_type.deprecated_alias}",
        hint=(
            f"Instead, use `{field_type.alias}`, which behaves the same. Run `{bin_name()} "
            "update-build-files` to automatically fix your BUILD files."
        ),
    )


async def _determine_target_adaptor_and_type(
    address: Address, registered_target_types: RegisteredTargetTypes, *, description_of_origin: str
) -> tuple[TargetAdaptor, type[Target]]:
    target_adaptor = await Get(
        TargetAdaptor,
        TargetAdaptorRequest(address, description_of_origin=description_of_origin),
    )
    target_type = registered_target_types.aliases_to_types.get(target_adaptor.type_alias, None)
    if target_type is None:
        raise UnrecognizedTargetTypeException(
            target_adaptor.type_alias, registered_target_types, address
        )
    if (
        target_type.deprecated_alias is not None
        and target_type.deprecated_alias == target_adaptor.type_alias
        and not address.is_generated_target
    ):
        warn_deprecated_target_type(target_type)
    return target_adaptor, target_type


@rule
async def resolve_target_parametrizations(
    request: _TargetParametrizationsRequest,
    registered_target_types: RegisteredTargetTypes,
    union_membership: UnionMembership,
    target_types_to_generate_requests: TargetTypesToGenerateTargetsRequests,
    unmatched_build_file_globs: UnmatchedBuildFileGlobs,
) -> _TargetParametrizations:
    address = request.address
    target_adaptor, target_type = await _determine_target_adaptor_and_type(
        address, registered_target_types, description_of_origin=request.description_of_origin
    )

    target = None
    parametrizations: list[_TargetParametrization] = []
    generate_request: type[GenerateTargetsRequest] | None = None
    if issubclass(target_type, TargetGenerator):
        generate_request = target_types_to_generate_requests.request_for(target_type)
    if generate_request:
        # Split out the `propagated_fields` before construction.
        generator_fields = dict(target_adaptor.kwargs)
        template_fields = {}
        if issubclass(target_type, TargetGenerator):
            copied_fields = (
                *target_type.copied_fields,
                *target_type._find_plugin_fields(union_membership),
            )
            for field_type in copied_fields:
                field_value = generator_fields.get(field_type.alias, None)
                if field_value is not None:
                    template_fields[field_type.alias] = field_value
            for field_type in target_type.moved_fields:
                field_value = generator_fields.pop(field_type.alias, None)
                if field_value is not None:
                    template_fields[field_type.alias] = field_value

        field_type_aliases = target_type._get_field_aliases_to_field_types(
            target_type.class_field_types(union_membership)
        ).keys()
        generator_fields_parametrized = {
            name
            for name, field in generator_fields.items()
            if isinstance(field, Parametrize) and name in field_type_aliases
        }
        if generator_fields_parametrized:
            noun = pluralize(len(generator_fields_parametrized), "field", include_count=False)
            generator_fields_parametrized_text = ", ".join(
                repr(f) for f in generator_fields_parametrized
            )
            raise InvalidFieldException(
                f"Only fields which will be moved to generated targets may be parametrized, "
                f"so target generator {address} (with type {target_type.alias}) cannot "
                f"parametrize the {generator_fields_parametrized_text} {noun}."
            )

        base_generator = target_type(
            generator_fields,
            address,
            name_explicitly_set=target_adaptor.name_explicitly_set,
            union_membership=union_membership,
        )

        overrides = {}
        if base_generator.has_field(OverridesField):
            overrides_field = base_generator[OverridesField]
            overrides_flattened = overrides_field.flatten()
            if issubclass(target_type, TargetFilesGenerator):
                override_globs = OverridesField.to_path_globs(
                    address, overrides_flattened, unmatched_build_file_globs
                )
                override_paths = await MultiGet(
                    Get(Paths, PathGlobs, path_globs) for path_globs in override_globs
                )
                overrides = OverridesField.flatten_paths(
                    address,
                    zip(override_paths, override_globs, overrides_flattened.values()),
                )
            else:
                overrides = overrides_field.flatten()

        generators = [
            (
                target_type(
                    generator_fields,
                    address,
                    name_explicitly_set=target_adaptor.name is not None,
                    union_membership=union_membership,
                ),
                template,
            )
            for address, template in Parametrize.expand(address, template_fields)
        ]
        all_generated = await MultiGet(
            Get(
                GeneratedTargets,
                GenerateTargetsRequest,
                generate_request(
                    generator,
                    template_address=generator.address,
                    template=template,
                    overrides={
                        name: dict(Parametrize.expand(generator.address, override))
                        for name, override in overrides.items()
                    },
                ),
            )
            for generator, template in generators
        )
        parametrizations.extend(
            _TargetParametrization(generator, generated_batch)
            for generated_batch, (generator, _) in zip(all_generated, generators)
        )
    else:
        first, *rest = Parametrize.expand(address, target_adaptor.kwargs)
        if rest:
            # The target was parametrized, and so the original Target does not exist.
            generated = FrozenDict(
                (
                    parameterized_address,
                    target_type(
                        parameterized_fields,
                        parameterized_address,
                        name_explicitly_set=target_adaptor.name_explicitly_set,
                        union_membership=union_membership,
                    ),
                )
                for parameterized_address, parameterized_fields in (first, *rest)
            )
            parametrizations.append(_TargetParametrization(None, generated))
        else:
            # The target was not parametrized.
            target = target_type(
                target_adaptor.kwargs,
                address,
                name_explicitly_set=target_adaptor.name_explicitly_set,
                union_membership=union_membership,
            )
            parametrizations.append(_TargetParametrization(target, FrozenDict()))

    # TODO: Move to Target constructor.
    for field_type in target.field_types if target else ():
        if (
            field_type.deprecated_alias is not None
            and field_type.deprecated_alias in target_adaptor.kwargs
        ):
            warn_deprecated_field_type(field_type)

    return _TargetParametrizations(parametrizations)


@rule(_masked_types=[EnvironmentName])
async def resolve_target(
    request: WrappedTargetRequest,
    target_types_to_generate_requests: TargetTypesToGenerateTargetsRequests,
    local_environment_name: ChosenLocalEnvironmentName,
) -> WrappedTarget:
    address = request.address
    base_address = address.maybe_convert_to_target_generator()
    parametrizations = await Get(
        _TargetParametrizations,
        {
            _TargetParametrizationsRequest(
                base_address, description_of_origin=request.description_of_origin
            ): _TargetParametrizationsRequest,
            local_environment_name.val: EnvironmentName,
        },
    )
    target = parametrizations.get(address, target_types_to_generate_requests)
    if target is None:
        raise ResolveError(
            softwrap(
                f"""
                The address `{address}` from {request.description_of_origin} was not generated by
                the target `{base_address}`. Did you mean one of these addresses?

                {bullet_list(str(t.address) for t in parametrizations.all)}
                """
            )
        )
    return WrappedTarget(target)


@dataclass(frozen=True)
class WrappedTargetForBootstrap:
    """Used to avoid a rule graph cycle when evaluating bootstrap targets.

    This does not work with target generation and parametrization. It also ignores any unrecognized
    fields in the target, to accommodate plugin fields which are not yet registered during
    bootstrapping.

    This should only be used by bootstrapping code.
    """

    val: Target


@rule
async def resolve_target_for_bootstrapping(
    request: WrappedTargetRequest,
    registered_target_types: RegisteredTargetTypes,
    union_membership: UnionMembership,
) -> WrappedTargetForBootstrap:
    target_adaptor, target_type = await _determine_target_adaptor_and_type(
        request.address,
        registered_target_types,
        description_of_origin=request.description_of_origin,
    )
    target = target_type(
        target_adaptor.kwargs,
        request.address,
        name_explicitly_set=target_adaptor.name_explicitly_set,
        union_membership=union_membership,
        ignore_unrecognized_fields=True,
    )
    return WrappedTargetForBootstrap(target)


@rule(_masked_types=[EnvironmentName])
async def resolve_targets(
    targets: UnexpandedTargets,
    target_types_to_generate_requests: TargetTypesToGenerateTargetsRequests,
    local_environment_name: ChosenLocalEnvironmentName,
) -> Targets:
    # Replace all generating targets with what they generate. Otherwise, keep them. If a target
    # generator does not generate any targets, keep the target generator.
    # TODO: This method does not preserve the order of inputs.
    expanded_targets: OrderedSet[Target] = OrderedSet()
    generator_targets = []
    parametrizations_gets = []
    for tgt in targets:
        if (
            target_types_to_generate_requests.is_generator(tgt)
            and not tgt.address.is_generated_target
        ):
            generator_targets.append(tgt)
            parametrizations_gets.append(
                Get(
                    _TargetParametrizations,
                    {
                        _TargetParametrizationsRequest(
                            tgt.address.maybe_convert_to_target_generator(),
                            # Idiomatic rules should not be manually creating `UnexpandedTargets`, so
                            # we can be confident that the targets actually exist and the addresses
                            # are already legitimate.
                            description_of_origin="<infallible>",
                        ): _TargetParametrizationsRequest,
                        local_environment_name.val: EnvironmentName,
                    },
                )
            )
        else:
            expanded_targets.add(tgt)

    all_generated_targets = await MultiGet(parametrizations_gets)
    expanded_targets.update(
        tgt
        for generator, parametrizations in zip(generator_targets, all_generated_targets)
        for tgt in parametrizations.generated_or_generator(generator.address)
    )
    return Targets(expanded_targets)


@rule(desc="Find all targets in the project", level=LogLevel.DEBUG, _masked_types=[EnvironmentName])
async def find_all_targets(_: AllTargetsRequest) -> AllTargets:
    tgts = await Get(
        Targets,
        RawSpecsWithoutFileOwners(
            recursive_globs=(RecursiveGlobSpec(""),), description_of_origin="the `AllTargets` rule"
        ),
    )
    return AllTargets(tgts)


@rule(desc="Find all targets in the project", level=LogLevel.DEBUG, _masked_types=[EnvironmentName])
async def find_all_unexpanded_targets(_: AllTargetsRequest) -> AllUnexpandedTargets:
    tgts = await Get(
        UnexpandedTargets,
        RawSpecsWithoutFileOwners(
            recursive_globs=(RecursiveGlobSpec(""),), description_of_origin="the `AllTargets` rule"
        ),
    )
    return AllUnexpandedTargets(tgts)


@rule(_masked_types=[EnvironmentName])
async def find_all_targets_singleton() -> AllTargets:
    return await Get(AllTargets, AllTargetsRequest())


@rule(_masked_types=[EnvironmentName])
async def find_all_unexpanded_targets_singleton() -> AllUnexpandedTargets:
    return await Get(AllUnexpandedTargets, AllTargetsRequest())


# -----------------------------------------------------------------------------------------------
# TransitiveTargets
# -----------------------------------------------------------------------------------------------


class CycleException(Exception):
    def __init__(self, subject: Address, path: tuple[Address, ...]) -> None:
        path_string = "\n".join((f"-> {a}" if a == subject else f"   {a}") for a in path)
        super().__init__(
            f"The dependency graph contained a cycle:\n{path_string}\n\nTo fix this, first verify "
            "if your code has an actual import cycle. If it does, you likely need to re-architect "
            "your code to avoid the cycle.\n\nIf there is no cycle in your code, then you may need "
            "to use more granular targets. Split up the problematic targets into smaller targets "
            "with more granular `sources` fields so that you can adjust the `dependencies` fields "
            "to avoid introducing a cycle.\n\nAlternatively, use Python dependency inference "
            "(`--python-infer-imports`), rather than explicit `dependencies`. Pants will infer "
            "dependencies on specific files, rather than entire targets. This extra precision "
            "means that you will only have cycles if your code actually does have cycles in it."
        )
        self.subject = subject
        self.path = path


def _detect_cycles(
    roots: tuple[Address, ...], dependency_mapping: dict[Address, tuple[Address, ...]]
) -> None:
    path_stack: OrderedSet[Address] = OrderedSet()
    visited: set[Address] = set()

    def maybe_report_cycle(address: Address) -> None:
        # NB: File-level dependencies are cycle tolerant.
        if address.is_file_target or address not in path_stack:
            return

        # The path of the cycle is shorter than the entire path to the cycle: if the suffix of
        # the path representing the cycle contains a file dep, it is ignored.
        in_cycle = False
        for path_address in path_stack:
            if in_cycle and path_address.is_file_target:
                # There is a file address inside the cycle: do not report it.
                return
            elif in_cycle:
                # Not a file address.
                continue
            else:
                # We're entering the suffix of the path that contains the cycle if we've reached
                # the address in question.
                in_cycle = path_address == address
        # If we did not break out early, it's because there were no file addresses in the cycle.
        raise CycleException(address, (*path_stack, address))

    def visit(address: Address):
        if address in visited:
            maybe_report_cycle(address)
            return
        path_stack.add(address)
        visited.add(address)

        for dep_address in dependency_mapping[address]:
            visit(dep_address)

        path_stack.remove(address)

    for root in roots:
        visit(root)
        if path_stack:
            raise AssertionError(
                f"The stack of visited nodes should have been empty at the end of recursion, "
                f"but it still contained: {path_stack}"
            )


@dataclass(frozen=True)
class _DependencyMappingRequest:
    tt_request: TransitiveTargetsRequest
    expanded_targets: bool


@dataclass(frozen=True)
class _DependencyMapping:
    mapping: FrozenDict[Address, tuple[Address, ...]]
    visited: FrozenOrderedSet[Target]
    roots_as_targets: Collection[Target]


@rule
async def transitive_dependency_mapping(request: _DependencyMappingRequest) -> _DependencyMapping:
    """This uses iteration, rather than recursion, so that we can tolerate dependency cycles.

    Unlike a traditional BFS algorithm, we batch each round of traversals via `MultiGet` for
    improved performance / concurrency.
    """
    roots_as_targets = await Get(UnexpandedTargets, Addresses(request.tt_request.roots))
    visited: OrderedSet[Target] = OrderedSet()
    queued = FrozenOrderedSet(roots_as_targets)
    dependency_mapping: dict[Address, tuple[Address, ...]] = {}
    while queued:
        direct_dependencies: tuple[Collection[Target], ...]
        if request.expanded_targets:
            direct_dependencies = await MultiGet(  # noqa: PNT30: this is inherently sequential
                Get(
                    Targets,
                    DependenciesRequest(
                        tgt.get(Dependencies),
                        include_special_cased_deps=request.tt_request.include_special_cased_deps,
                    ),
                )
                for tgt in queued
            )
        else:
            direct_dependencies = await MultiGet(  # noqa: PNT30: this is inherently sequential
                Get(
                    UnexpandedTargets,
                    DependenciesRequest(
                        tgt.get(Dependencies),
                        include_special_cased_deps=request.tt_request.include_special_cased_deps,
                    ),
                )
                for tgt in queued
            )

        dependency_mapping.update(
            zip(
                (t.address for t in queued),
                (tuple(t.address for t in deps) for deps in direct_dependencies),
            )
        )

        queued = FrozenOrderedSet(itertools.chain.from_iterable(direct_dependencies)).difference(
            visited
        )
        visited.update(queued)

    # NB: We use `roots_as_targets` to get the root addresses, rather than `request.roots`. This
    # is because expanding from the `Addresses` -> `Targets` may have resulted in generated
    # targets being used, so we need to use `roots_as_targets` to have this expansion.
    # TODO(#12871): Fix this to not be based on generated targets.
    _detect_cycles(tuple(t.address for t in roots_as_targets), dependency_mapping)
    return _DependencyMapping(
        FrozenDict(dependency_mapping), FrozenOrderedSet(visited), roots_as_targets
    )


@rule(desc="Resolve transitive targets", level=LogLevel.DEBUG, _masked_types=[EnvironmentName])
async def transitive_targets(
    request: TransitiveTargetsRequest, local_environment_name: ChosenLocalEnvironmentName
) -> TransitiveTargets:
    """Find all the targets transitively depended upon by the target roots."""

    dependency_mapping = await Get(_DependencyMapping, _DependencyMappingRequest(request, True))

    # Apply any transitive excludes (`!!` ignores).
    transitive_excludes: FrozenOrderedSet[Target] = FrozenOrderedSet()
    unevaluated_transitive_excludes = []
    for t in (*dependency_mapping.roots_as_targets, *dependency_mapping.visited):
        unparsed = t.get(Dependencies).unevaluated_transitive_excludes
        if unparsed.values:
            unevaluated_transitive_excludes.append(unparsed)
    if unevaluated_transitive_excludes:
        nested_transitive_excludes = await MultiGet(
            Get(Targets, UnparsedAddressInputs, unparsed)
            for unparsed in unevaluated_transitive_excludes
        )
        transitive_excludes = FrozenOrderedSet(
            itertools.chain.from_iterable(excludes for excludes in nested_transitive_excludes)
        )

    return TransitiveTargets(
        tuple(dependency_mapping.roots_as_targets),
        FrozenOrderedSet(dependency_mapping.visited.difference(transitive_excludes)),
    )


# -----------------------------------------------------------------------------------------------
# CoarsenedTargets
# -----------------------------------------------------------------------------------------------


@rule(_masked_types=[EnvironmentName])
def coarsened_targets_request(addresses: Addresses) -> CoarsenedTargetsRequest:
    return CoarsenedTargetsRequest(addresses)


@rule(desc="Resolve coarsened targets", level=LogLevel.DEBUG, _masked_types=[EnvironmentName])
async def coarsened_targets(
    request: CoarsenedTargetsRequest, local_environment_name: ChosenLocalEnvironmentName
) -> CoarsenedTargets:
    dependency_mapping = await Get(
        _DependencyMapping,
        _DependencyMappingRequest(
            TransitiveTargetsRequest(
                request.roots, include_special_cased_deps=request.include_special_cased_deps
            ),
            expanded_targets=request.expanded_targets,
        ),
    )
    addresses_to_targets = {
        t.address: t for t in [*dependency_mapping.visited, *dependency_mapping.roots_as_targets]
    }

    # Because this is Tarjan's SCC (TODO: update signature to guarantee), components are returned
    # in reverse topological order. We can thus assume when building the structure shared
    # `CoarsenedTarget` instances that each instance will already have had its dependencies
    # constructed.
    components = native_engine.strongly_connected_components(
        list(dependency_mapping.mapping.items())
    )

    coarsened_targets: dict[Address, CoarsenedTarget] = {}
    root_coarsened_targets = []
    root_addresses_set = set(request.roots)
    try:
        for component in components:
            component = sorted(component)
            component_set = set(component)

            # For each member of the component, include the CoarsenedTarget for each of its external
            # dependencies.
            coarsened_target = CoarsenedTarget(
                (addresses_to_targets[a] for a in component),
                (
                    coarsened_targets[d]
                    for a in component
                    for d in dependency_mapping.mapping[a]
                    if d not in component_set
                ),
            )

            # Add to the coarsened_targets mapping under each of the component's Addresses.
            for address in component:
                coarsened_targets[address] = coarsened_target

            # If any of the input Addresses was a member of this component, it is a root.
            if component_set & root_addresses_set:
                root_coarsened_targets.append(coarsened_target)
    except KeyError:
        # TODO: This output is intended to help uncover a non-deterministic error reported in
        # https://github.com/pantsbuild/pants/issues/17047.
        mapping_str = json.dumps(
            {str(a): [str(d) for d in deps] for a, deps in dependency_mapping.mapping.items()}
        )
        components_str = json.dumps([[str(a) for a in component] for component in components])
        logger.warning(f"For {request}:\nMapping:\n{mapping_str}\nComponents:\n{components_str}")
        raise
    return CoarsenedTargets(tuple(root_coarsened_targets))


# -----------------------------------------------------------------------------------------------
# Find the owners of a file
# -----------------------------------------------------------------------------------------------


def _log_or_raise_unmatched_owners(
    file_paths: Sequence[PurePath],
    owners_not_found_behavior: GlobMatchErrorBehavior,
    ignore_option: str | None = None,
) -> None:
    option_msg = (
        f"\n\nIf you would like to ignore un-owned files, please pass `{ignore_option}`."
        if ignore_option
        else ""
    )
    if len(file_paths) == 1:
        prefix = (
            f"No owning targets could be found for the file `{file_paths[0]}`.\n\n"
            f"Please check that there is a BUILD file in the parent directory "
            f"{file_paths[0].parent} with a target whose `sources` field includes the file."
        )
    else:
        prefix = (
            f"No owning targets could be found for the files {sorted(map(str, file_paths))}`.\n\n"
            f"Please check that there are BUILD files in each file's parent directory with a "
            f"target whose `sources` field includes the file."
        )
    msg = (
        f"{prefix} See {doc_url('targets')} for more information on target definitions."
        f"\n\nYou may want to run `{bin_name()} tailor` to autogenerate your BUILD files. See "
        f"{doc_url('create-initial-build-files')}.{option_msg}"
    )

    if owners_not_found_behavior == GlobMatchErrorBehavior.warn:
        logger.warning(msg)
    else:
        raise ResolveError(msg)


@dataclass(frozen=True)
class OwnersRequest:
    """A request for the owners of a set of file paths.

    TODO: This is widely used as an effectively-public API. It should probably move to
    `pants.engine.target`.
    """

    sources: tuple[str, ...]
    owners_not_found_behavior: GlobMatchErrorBehavior = GlobMatchErrorBehavior.ignore
    filter_by_global_options: bool = False
    match_if_owning_build_file_included_in_sources: bool = False


class Owners(Collection[Address]):
    pass


@rule(desc="Find which targets own certain files", _masked_types=[EnvironmentName])
async def find_owners(
    owners_request: OwnersRequest,
    local_environment_name: ChosenLocalEnvironmentName,
) -> Owners:
    # Determine which of the sources are live and which are deleted.
    sources_paths = await Get(Paths, PathGlobs(owners_request.sources))

    live_files = FrozenOrderedSet(sources_paths.files)
    deleted_files = FrozenOrderedSet(s for s in owners_request.sources if s not in live_files)
    live_dirs = FrozenOrderedSet(os.path.dirname(s) for s in live_files)
    deleted_dirs = FrozenOrderedSet(os.path.dirname(s) for s in deleted_files)

    def create_live_and_deleted_gets(
        *, filter_by_global_options: bool
    ) -> tuple[Get[FilteredTargets | Targets], Get[UnexpandedTargets],]:
        """Walk up the buildroot looking for targets that would conceivably claim changed sources.

        For live files, we use Targets, which causes generated targets to be used rather than their
        target generators. For deleted files we use UnexpandedTargets, which have the original
        declared `sources` globs from target generators.

        We ignore unrecognized files, which can happen e.g. when finding owners for deleted files.
        """
        live_raw_specs = RawSpecsWithoutFileOwners(
            ancestor_globs=tuple(AncestorGlobSpec(directory=d) for d in live_dirs),
            filter_by_global_options=filter_by_global_options,
            description_of_origin="<owners rule - unused>",
            unmatched_glob_behavior=GlobMatchErrorBehavior.ignore,
        )
        live_get: Get[FilteredTargets | Targets] = (
            Get(FilteredTargets, RawSpecsWithoutFileOwners, live_raw_specs)
            if filter_by_global_options
            else Get(Targets, RawSpecsWithoutFileOwners, live_raw_specs)
        )
        deleted_get = Get(
            UnexpandedTargets,
            RawSpecsWithoutFileOwners(
                ancestor_globs=tuple(AncestorGlobSpec(directory=d) for d in deleted_dirs),
                filter_by_global_options=filter_by_global_options,
                description_of_origin="<owners rule - unused>",
                unmatched_glob_behavior=GlobMatchErrorBehavior.ignore,
            ),
        )
        return live_get, deleted_get

    live_get, deleted_get = create_live_and_deleted_gets(
        filter_by_global_options=owners_request.filter_by_global_options
    )
    live_candidate_tgts, deleted_candidate_tgts = await MultiGet(live_get, deleted_get)

    matching_addresses: OrderedSet[Address] = OrderedSet()
    unmatched_sources = set(owners_request.sources)
    for live in (True, False):
        candidate_tgts: Sequence[Target]
        if live:
            candidate_tgts = live_candidate_tgts
            sources_set = live_files
        else:
            candidate_tgts = deleted_candidate_tgts
            sources_set = deleted_files

        build_file_addresses = await MultiGet(  # noqa: PNT30: requires triage
            Get(
                BuildFileAddress,
                BuildFileAddressRequest(
                    tgt.address, description_of_origin="<owners rule - cannot trigger>"
                ),
            )
            for tgt in candidate_tgts
        )

        for candidate_tgt, bfa in zip(candidate_tgts, build_file_addresses):
            matching_files = set(
                candidate_tgt.get(SourcesField).filespec_matcher.matches(list(sources_set))
            )
<<<<<<< HEAD
=======
            # Also consider secondary ownership, meaning it's not a `SourcesField` field with
            # primary ownership, but the target still should match the file. We can't use
            # `tgt.get()` because this is a mixin, and there technically may be >1 field.
            secondary_owner_fields = tuple(
                field  # type: ignore[misc]
                for field in candidate_tgt.field_values.values()
                if isinstance(field, SecondaryOwnerMixin)
            )
            for secondary_owner_field in secondary_owner_fields:
                matching_files.update(
                    *secondary_owner_field.filespec_matcher.matches(list(sources_set))
                )
>>>>>>> 8b669c80
            if not matching_files and not (
                owners_request.match_if_owning_build_file_included_in_sources
                and bfa.rel_path in sources_set
            ):
                continue

            unmatched_sources -= matching_files
            matching_addresses.add(candidate_tgt.address)

    if (
        unmatched_sources
        and owners_request.owners_not_found_behavior != GlobMatchErrorBehavior.ignore
    ):
        _log_or_raise_unmatched_owners(
            [PurePath(path) for path in unmatched_sources], owners_request.owners_not_found_behavior
        )

    return Owners(matching_addresses)


# -----------------------------------------------------------------------------------------------
# Resolve SourcesField
# -----------------------------------------------------------------------------------------------


@rule
def extract_unmatched_build_file_globs(
    global_options: GlobalOptions,
) -> UnmatchedBuildFileGlobs:
    return UnmatchedBuildFileGlobs(global_options.unmatched_build_file_globs)


class AmbiguousCodegenImplementationsException(Exception):
    """Exception for when there are multiple codegen implementations and it is ambiguous which to
    use."""

    @classmethod
    def create(
        cls,
        generators: Iterable[type[GenerateSourcesRequest]],
        *,
        for_sources_types: Iterable[type[SourcesField]],
    ) -> AmbiguousCodegenImplementationsException:
        all_same_generator_paths = (
            len({(generator.input, generator.output) for generator in generators}) == 1
        )
        example_generator = list(generators)[0]
        input = example_generator.input.__name__
        if all_same_generator_paths:
            output = example_generator.output.__name__
            return cls(
                f"Multiple registered code generators can generate {output} from {input}. "
                "It is ambiguous which implementation to use.\n\nPossible implementations:\n\n"
                f"{bullet_list(sorted(generator.__name__ for generator in generators))}"
            )
        possible_output_types = sorted(
            generator.output.__name__
            for generator in generators
            if issubclass(generator.output, tuple(for_sources_types))
        )
        possible_generators_with_output = [
            f"{generator.__name__} -> {generator.output.__name__}"
            for generator in sorted(generators, key=lambda generator: generator.output.__name__)
        ]
        return cls(
            f"Multiple registered code generators can generate one of "
            f"{possible_output_types} from {input}. It is ambiguous which implementation to "
            f"use. This can happen when the call site requests too many different output types "
            f"from the same original protocol sources.\n\nPossible implementations with their "
            f"output type:\n\n"
            f"{bullet_list(possible_generators_with_output)}"
        )


@rule(desc="Hydrate the `sources` field")
async def hydrate_sources(
    request: HydrateSourcesRequest,
    unmatched_build_file_globs: UnmatchedBuildFileGlobs,
    union_membership: UnionMembership,
) -> HydratedSources:
    sources_field = request.field

    # First, find if there are any code generators for the input `sources_field`. This will be used
    # to determine if the sources_field is valid or not.
    # We could alternatively use `sources_field.can_generate()`, but we want to error if there are
    # 2+ generators due to ambiguity.
    generate_request_types = union_membership.get(GenerateSourcesRequest)
    relevant_generate_request_types = [
        generate_request_type
        for generate_request_type in generate_request_types
        if isinstance(sources_field, generate_request_type.input)
        and issubclass(generate_request_type.output, request.for_sources_types)
    ]
    if request.enable_codegen and len(relevant_generate_request_types) > 1:
        raise AmbiguousCodegenImplementationsException.create(
            relevant_generate_request_types, for_sources_types=request.for_sources_types
        )
    generate_request_type = next(iter(relevant_generate_request_types), None)

    # Now, determine if any of the `for_sources_types` may be used, either because the
    # sources_field is a direct subclass or can be generated into one of the valid types.
    def compatible_with_sources_field(valid_type: type[SourcesField]) -> bool:
        is_instance = isinstance(sources_field, valid_type)
        can_be_generated = (
            request.enable_codegen
            and generate_request_type is not None
            and issubclass(generate_request_type.output, valid_type)
        )
        return is_instance or can_be_generated

    sources_type = next(
        (
            valid_type
            for valid_type in request.for_sources_types
            if compatible_with_sources_field(valid_type)
        ),
        None,
    )
    if sources_type is None:
        return HydratedSources(EMPTY_SNAPSHOT, sources_field.filespec, sources_type=None)

    # Now, hydrate the `globs`. Even if we are going to use codegen, we will need the original
    # protocol sources to be hydrated.
    path_globs = sources_field.path_globs(unmatched_build_file_globs)
    snapshot = await Get(Snapshot, PathGlobs, path_globs)
    sources_field.validate_resolved_files(snapshot.files)

    # Finally, return if codegen is not in use; otherwise, run the relevant code generator.
    if not request.enable_codegen or generate_request_type is None:
        return HydratedSources(snapshot, sources_field.filespec, sources_type=sources_type)
    wrapped_protocol_target = await Get(
        WrappedTarget,
        WrappedTargetRequest(
            sources_field.address,
            # It's only possible to hydrate sources on a target that we already know exists.
            description_of_origin="<infallible>",
        ),
    )
    generated_sources = await Get(
        GeneratedSources,
        GenerateSourcesRequest,
        generate_request_type(snapshot, wrapped_protocol_target.target),
    )
    return HydratedSources(
        generated_sources.snapshot, sources_field.filespec, sources_type=sources_type
    )


@rule(desc="Resolve `sources` field file names")
async def resolve_source_paths(
    request: SourcesPathsRequest, unmatched_build_file_globs: UnmatchedBuildFileGlobs
) -> SourcesPaths:
    sources_field = request.field
    path_globs = sources_field.path_globs(unmatched_build_file_globs)
    paths = await Get(Paths, PathGlobs, path_globs)
    sources_field.validate_resolved_files(paths.files)
    return SourcesPaths(files=paths.files, dirs=paths.dirs)


# -----------------------------------------------------------------------------------------------
# Resolve addresses, including the Dependencies field
# -----------------------------------------------------------------------------------------------


class SubprojectRoots(Collection[str]):
    pass


@rule
def extract_subproject_roots(global_options: GlobalOptions) -> SubprojectRoots:
    return SubprojectRoots(global_options.subproject_roots)


class ParsedDependencies(NamedTuple):
    addresses: list[AddressInput]
    ignored_addresses: list[AddressInput]


class TransitiveExcludesNotSupportedError(ValueError):
    def __init__(
        self,
        *,
        bad_value: str,
        address: Address,
        registered_target_types: Iterable[type[Target]],
        union_membership: UnionMembership,
    ) -> None:
        applicable_target_types = sorted(
            target_type.alias
            for target_type in registered_target_types
            if (
                target_type.class_has_field(Dependencies, union_membership=union_membership)
                and target_type.class_get_field(
                    Dependencies, union_membership=union_membership
                ).supports_transitive_excludes
            )
        )
        super().__init__(
            f"Bad value '{bad_value}' in the `dependencies` field for {address}. "
            "Transitive excludes with `!!` are not supported for this target type. Did you mean "
            "to use a single `!` for a direct exclude?\n\nTransitive excludes work with these "
            f"target types: {applicable_target_types}"
        )


@rule
async def determine_explicitly_provided_dependencies(
    request: DependenciesRequest,
    union_membership: UnionMembership,
    registered_target_types: RegisteredTargetTypes,
    subproject_roots: SubprojectRoots,
) -> ExplicitlyProvidedDependencies:
    parse = functools.partial(
        AddressInput.parse,
        relative_to=request.field.address.spec_path,
        subproject_roots=subproject_roots,
        description_of_origin=(
            f"the `{request.field.alias}` field from the target {request.field.address}"
        ),
    )

    addresses: list[AddressInput] = []
    ignored_addresses: list[AddressInput] = []
    for v in request.field.value or ():
        is_ignore = v.startswith("!")
        if is_ignore:
            # Check if it's a transitive exclude, rather than a direct exclude.
            if v.startswith("!!"):
                if not request.field.supports_transitive_excludes:
                    raise TransitiveExcludesNotSupportedError(
                        bad_value=v,
                        address=request.field.address,
                        registered_target_types=registered_target_types.types,
                        union_membership=union_membership,
                    )
                v = v[2:]
            else:
                v = v[1:]
        result = parse(v)
        if is_ignore:
            ignored_addresses.append(result)
        else:
            addresses.append(result)

    parsed_includes = await MultiGet(Get(Address, AddressInput, ai) for ai in addresses)
    parsed_ignores = await MultiGet(Get(Address, AddressInput, ai) for ai in ignored_addresses)
    return ExplicitlyProvidedDependencies(
        request.field.address,
        FrozenOrderedSet(sorted(parsed_includes)),
        FrozenOrderedSet(sorted(parsed_ignores)),
    )


async def _fill_parameters(
    field_alias: str,
    consumer_tgt: Target,
    addresses: Iterable[Address],
    target_types_to_generate_requests: TargetTypesToGenerateTargetsRequests,
    field_defaults: FieldDefaults,
    local_environment_name: ChosenLocalEnvironmentName,
) -> tuple[Address, ...]:
    assert not isinstance(addresses, Iterator)

    parametrizations = await MultiGet(
        Get(
            _TargetParametrizations,
            {
                _TargetParametrizationsRequest(
                    address.maybe_convert_to_target_generator(),
                    description_of_origin=f"the `{field_alias}` field of the target {consumer_tgt.address}",
                ): _TargetParametrizationsRequest,
                local_environment_name.val: EnvironmentName,
            },
        )
        for address in addresses
    )

    return tuple(
        parametrizations.get_subset(
            address, consumer_tgt, field_defaults, target_types_to_generate_requests
        ).address
        for address, parametrizations in zip(addresses, parametrizations)
    )


@rule(desc="Resolve direct dependencies of target", _masked_types=[EnvironmentName])
async def resolve_dependencies(
    request: DependenciesRequest,
    target_types_to_generate_requests: TargetTypesToGenerateTargetsRequests,
    union_membership: UnionMembership,
    subproject_roots: SubprojectRoots,
    field_defaults: FieldDefaults,
    local_environment_name: ChosenLocalEnvironmentName,
) -> Addresses:
    environment_name = local_environment_name.val
    wrapped_tgt, explicitly_provided = await MultiGet(
        Get(
            WrappedTarget,
            # It's only possible to find dependencies for a target that we already know exists.
            WrappedTargetRequest(request.field.address, description_of_origin="<infallible>"),
        ),
        Get(ExplicitlyProvidedDependencies, DependenciesRequest, request),
    )
    tgt = wrapped_tgt.target

    # Infer any dependencies (based on `SourcesField` field).
    inference_request_types = cast(
        "Sequence[Type[InferDependenciesRequest]]", union_membership.get(InferDependenciesRequest)
    )
    inferred: tuple[InferredDependencies, ...] = ()
    if inference_request_types:
        relevant_inference_request_types = [
            inference_request_type
            for inference_request_type in inference_request_types
            if inference_request_type.infer_from.is_applicable(tgt)
        ]
        inferred = await MultiGet(
            Get(
                InferredDependencies,
                {
                    inference_request_type(
                        inference_request_type.infer_from.create(tgt)
                    ): InferDependenciesRequest,
                    environment_name: EnvironmentName,
                },
            )
            for inference_request_type in relevant_inference_request_types
        )

    # If it's a target generator, inject dependencies on all of its generated targets.
    generated_addresses: tuple[Address, ...] = ()
    if target_types_to_generate_requests.is_generator(tgt) and not tgt.address.is_generated_target:
        parametrizations = await Get(
            _TargetParametrizations,
            {
                _TargetParametrizationsRequest(
                    tgt.address.maybe_convert_to_target_generator(),
                    description_of_origin=(
                        f"the target generator {tgt.address.maybe_convert_to_target_generator()}"
                    ),
                ): _TargetParametrizationsRequest,
                environment_name: EnvironmentName,
            },
        )
        generated_addresses = tuple(parametrizations.generated_for(tgt.address).keys())

    # See whether any explicitly provided dependencies are parametrized, but with partial/no
    # parameters. If so, fill them in.
    explicitly_provided_includes: Iterable[Address] = explicitly_provided.includes
    if explicitly_provided_includes:
        explicitly_provided_includes = await _fill_parameters(
            request.field.alias,
            tgt,
            explicitly_provided_includes,
            target_types_to_generate_requests,
            field_defaults,
            local_environment_name,
        )
    explicitly_provided_ignores: FrozenOrderedSet[Address] = explicitly_provided.ignores
    if explicitly_provided_ignores:
        explicitly_provided_ignores = FrozenOrderedSet(
            await _fill_parameters(
                request.field.alias,
                tgt,
                tuple(explicitly_provided_ignores),
                target_types_to_generate_requests,
                field_defaults,
                local_environment_name,
            )
        )

    # If the target has `SpecialCasedDependencies`, such as the `archive` target having
    # `files` and `packages` fields, then we possibly include those too. We don't want to always
    # include those dependencies because they should often be excluded from the result due to
    # being handled elsewhere in the calling code.
    special_cased: tuple[Address, ...] = ()
    if request.include_special_cased_deps:
        # Unlike normal, we don't use `tgt.get()` because there may be >1 subclass of
        # SpecialCasedDependencies.
        special_cased_fields = tuple(
            field
            for field in tgt.field_values.values()
            if isinstance(field, SpecialCasedDependencies)
        )
        # We can't use the normal `Get(Addresses, UnparsedAddressInputs)` due to a graph cycle.
        special_cased = await MultiGet(
            Get(
                Address,
                AddressInput,
                AddressInput.parse(
                    addr,
                    relative_to=tgt.address.spec_path,
                    subproject_roots=subproject_roots,
                    description_of_origin=(
                        f"the `{special_cased_field.alias}` field from the target {tgt.address}"
                    ),
                ),
            )
            for special_cased_field in special_cased_fields
            for addr in special_cased_field.to_unparsed_address_inputs().values
        )

    excluded = explicitly_provided_ignores.union(
        *itertools.chain(deps.exclude for deps in inferred)
    )
    result = Addresses(
        sorted(
            {
                addr
                for addr in (
                    *generated_addresses,
                    *explicitly_provided_includes,
                    *itertools.chain.from_iterable(deps.include for deps in inferred),
                    *special_cased,
                )
                if addr not in excluded
            }
        )
    )

    # Validate dependencies.
    _ = await MultiGet(
        Get(
            ValidatedDependencies,
            {
                vd_request_type(vd_request_type.field_set_type.create(tgt), result): ValidateDependenciesRequest,  # type: ignore[misc]
                environment_name: EnvironmentName,
            },
        )
        for vd_request_type in union_membership.get(ValidateDependenciesRequest)
        if vd_request_type.field_set_type.is_applicable(tgt)  # type: ignore[misc]
    )

    return result


@rule(desc="Resolve addresses")
async def resolve_unparsed_address_inputs(
    request: UnparsedAddressInputs, subproject_roots: SubprojectRoots
) -> Addresses:
    address_inputs = []
    invalid_addresses = []
    for v in request.values:
        try:
            address_inputs.append(
                AddressInput.parse(
                    v,
                    relative_to=request.relative_to,
                    subproject_roots=subproject_roots,
                    description_of_origin=request.description_of_origin,
                )
            )
        except AddressParseException:
            if not request.skip_invalid_addresses:
                raise
            invalid_addresses.append(v)

    if request.skip_invalid_addresses:
        maybe_addresses = await MultiGet(
            Get(MaybeAddress, AddressInput, ai) for ai in address_inputs
        )
        valid_addresses = []
        for maybe_address, address_input in zip(maybe_addresses, address_inputs):
            if isinstance(maybe_address.val, Address):
                valid_addresses.append(maybe_address.val)
            else:
                invalid_addresses.append(address_input.spec)

        if invalid_addresses:
            logger.debug(
                softwrap(
                    f"""
                    Invalid addresses from {request.description_of_origin}:
                    {sorted(invalid_addresses)}. Skipping them.
                    """
                )
            )
        return Addresses(valid_addresses)

    addresses = await MultiGet(Get(Address, AddressInput, ai) for ai in address_inputs)
    # Validate that the addresses exist. We do this eagerly here because
    # `Addresses -> UnexpandedTargets` does not preserve the `description_of_origin`, so it would
    # be too late, per https://github.com/pantsbuild/pants/issues/15858.
    await MultiGet(
        Get(
            WrappedTarget,
            WrappedTargetRequest(addr, description_of_origin=request.description_of_origin),
        )
        for addr in addresses
    )
    return Addresses(addresses)


# -----------------------------------------------------------------------------------------------
# Dynamic Field defaults
# -----------------------------------------------------------------------------------------------


@rule
async def field_defaults(union_membership: UnionMembership) -> FieldDefaults:
    requests = list(union_membership.get(FieldDefaultFactoryRequest))
    factories = await MultiGet(
        Get(FieldDefaultFactoryResult, FieldDefaultFactoryRequest, impl()) for impl in requests
    )
    return FieldDefaults(
        FrozenDict(
            (request.field_type, factory.default_factory)
            for request, factory in zip(requests, factories)
        )
    )


# -----------------------------------------------------------------------------------------------
# Find applicable field sets
# -----------------------------------------------------------------------------------------------


@rule
def find_valid_field_sets(
    request: FieldSetsPerTargetRequest, union_membership: UnionMembership
) -> FieldSetsPerTarget:
    field_set_types = union_membership.get(request.field_set_superclass)
    return FieldSetsPerTarget(
        (
            field_set_type.create(target)
            for field_set_type in field_set_types
            if field_set_type.is_applicable(target)
        )
        for target in request.targets
    )


class GenerateFileTargets(GenerateTargetsRequest):
    generate_from = TargetFilesGenerator


@rule
async def generate_file_targets(
    request: GenerateFileTargets,
    union_membership: UnionMembership,
) -> GeneratedTargets:
    sources_paths = await Get(
        SourcesPaths, SourcesPathsRequest(request.generator[MultipleSourcesField])
    )

    add_dependencies_on_all_siblings = False
    if request.generator.settings_request_cls:
        generator_settings = await Get(
            TargetFilesGeneratorSettings,
            TargetFilesGeneratorSettingsRequest,
            request.generator.settings_request_cls(),
        )
        add_dependencies_on_all_siblings = generator_settings.add_dependencies_on_all_siblings

    return _generate_file_level_targets(
        type(request.generator).generated_target_cls,
        request.generator,
        sources_paths.files,
        request.template_address,
        request.template,
        request.overrides,
        union_membership,
        add_dependencies_on_all_siblings=add_dependencies_on_all_siblings,
    )


def rules():
    return [
        *collect_rules(),
        UnionRule(GenerateTargetsRequest, GenerateFileTargets),
    ]<|MERGE_RESOLUTION|>--- conflicted
+++ resolved
@@ -861,21 +861,6 @@
             matching_files = set(
                 candidate_tgt.get(SourcesField).filespec_matcher.matches(list(sources_set))
             )
-<<<<<<< HEAD
-=======
-            # Also consider secondary ownership, meaning it's not a `SourcesField` field with
-            # primary ownership, but the target still should match the file. We can't use
-            # `tgt.get()` because this is a mixin, and there technically may be >1 field.
-            secondary_owner_fields = tuple(
-                field  # type: ignore[misc]
-                for field in candidate_tgt.field_values.values()
-                if isinstance(field, SecondaryOwnerMixin)
-            )
-            for secondary_owner_field in secondary_owner_fields:
-                matching_files.update(
-                    *secondary_owner_field.filespec_matcher.matches(list(sources_set))
-                )
->>>>>>> 8b669c80
             if not matching_files and not (
                 owners_request.match_if_owning_build_file_included_in_sources
                 and bfa.rel_path in sources_set
